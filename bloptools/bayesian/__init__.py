import logging
import os
import time as ttime
import warnings
from collections import OrderedDict
from collections.abc import Mapping

import bluesky.plan_stubs as bps
import bluesky.plans as bp  # noqa F401
import botorch
import gpytorch
import h5py
import matplotlib as mpl
import numpy as np
import pandas as pd
import scipy as sp
import torch
from botorch.acquisition.objective import ScalarizedPosteriorTransform
from botorch.models.deterministic import GenericDeterministicModel
from botorch.models.model_list_gp_regression import ModelListGP
from matplotlib import pyplot as plt
from matplotlib.patches import Patch

from .. import utils
from . import acquisition, models, plots
from .acquisition import ACQ_FUNC_CONFIG, default_acquisition_plan
from .digestion import default_digestion_function

os.environ["KMP_DUPLICATE_LIB_OK"] = "True"

warnings.filterwarnings("ignore", category=botorch.exceptions.warnings.InputDataWarning)

mpl.rc("image", cmap="coolwarm")


MAX_TEST_INPUTS = 2**11

TASK_CONFIG = {}

TASK_TRANSFORMS = {"log": lambda x: np.log(x)}


def _validate_and_prepare_dofs(dofs):
    for i_dof, dof in enumerate(dofs):
        if not isinstance(dof, Mapping):
            raise ValueError("Supplied dofs must be an iterable of mappings (e.g. a dict)!")
        if "device" not in dof.keys():
            raise ValueError("Each DOF must have a device!")

        dof["device"].kind = "hinted"
        dof["name"] = dof["device"].name if hasattr(dof["device"], "name") else f"x{i_dof+1}"

        if "limits" not in dof.keys():
            dof["limits"] = (-np.inf, np.inf)
        dof["limits"] = tuple(np.array(dof["limits"], dtype=float))

        # dofs are passive by default
        dof["kind"] = dof.get("kind", "passive")
        if dof["kind"] not in ["active", "passive"]:
            raise ValueError('DOF kinds must be one of "active" or "passive"')

        dof["mode"] = dof.get("mode", "on" if dof["kind"] == "active" else "off")
        if dof["mode"] not in ["on", "off"]:
            raise ValueError('DOF modes must be one of "on" or "off"')

    dof_names = [dof["device"].name for dof in dofs]

    # check that dof names are unique
    unique_dof_names, counts = np.unique(dof_names, return_counts=True)
    duplicate_dof_names = unique_dof_names[counts > 1]
    if len(duplicate_dof_names) > 0:
        raise ValueError(f'Duplicate name(s) in supplied dofs: "{duplicate_dof_names}"')

    return list(dofs)


def _validate_and_prepare_tasks(tasks):
    for task in tasks:
        if not isinstance(task, Mapping):
            raise ValueError("Supplied tasks must be an iterable of mappings (e.g. a dict)!")
        if task["kind"] not in ["minimize", "maximize"]:
            raise ValueError('"mode" must be specified as either "minimize" or "maximize"')
        if "name" not in task.keys():
            task["name"] = task["key"]
        if "weight" not in task.keys():
            task["weight"] = 1
        if "limits" not in task.keys():
            task["limits"] = (-np.inf, np.inf)

    task_keys = [task["key"] for task in tasks]
    unique_task_keys, counts = np.unique(task_keys, return_counts=True)
    duplicate_task_keys = unique_task_keys[counts > 1]
    if len(duplicate_task_keys) > 0:
        raise ValueError(f'Duplicate key(s) in supplied tasks: "{duplicate_task_keys}"')

    return list(tasks)


class Agent:
    def __init__(
        self,
        dofs,
        tasks,
        db,
        **kwargs,
    ):
        """
        A Bayesian optimization self.

        Parameters
        ----------
        dofs : iterable of ophyd objects
            The degrees of freedom that the agent can control, which determine the output of the model.
        bounds : iterable of lower and upper bounds
            The bounds on each degree of freedom. This should be an array of shape (n_dofs, 2).
        tasks : iterable of tasks
            The tasks which the agent will try to optimize.
        acquisition : Bluesky plan generator that takes arguments (dofs, inputs, dets)
            A plan that samples the beamline for some given inputs.
        digestion : function that takes arguments (db, uid)
            A function to digest the output of the acquisition.
        db : A databroker instance.
        """

        # DOFs are parametrized by kind ("active" or "passive") and mode ("on" or "off")
        #
        # below are the behaviors of DOFs of each kind and mode:
        #
        # "read": the agent will read the input on every acquisition (all dofs are always read)
        # "move": the agent will try to set and optimize over these (there must be at least one of these)
        # "input" means that the agent will use the value to make its posterior
        #
        #
        #             active             passive
        #     +---------------------+---------------+
        #  on |  read, input, move  |  read, input  |
        #     +---------------------+---------------+
        # off |  read               |  read         |
        #     +---------------------+---------------+
        #
        #

        self.dofs = _validate_and_prepare_dofs(np.atleast_1d(dofs))
        self.tasks = _validate_and_prepare_tasks(np.atleast_1d(tasks))
        self.db = db

        self.verbose = kwargs.get("verbose", False)
        self.allow_acquisition_errors = kwargs.get("allow_acquisition_errors", True)
        self.initialization = kwargs.get("initialization", None)
        self.acquisition_plan = kwargs.get("acquisition_plan", default_acquisition_plan)
        self.digestion = kwargs.get("digestion", default_digestion_function)
        self.dets = list(np.atleast_1d(kwargs.get("dets", [])))

        self.trigger_delay = kwargs.get("trigger_delay", 0)

        self.acq_func_config = kwargs.get("acq_func_config", ACQ_FUNC_CONFIG)

        self.table = pd.DataFrame()

        self._initialized = False
        self._train_models = True
        self.a_priori_hypers = None

        self.plots = {}

    def _subset_inputs_sampler(self, kind=None, mode=None, n=MAX_TEST_INPUTS):
        """
        Returns $n$ quasi-randomly sampled inputs in the bounded parameter space
        """
        transform = self._subset_input_transform(kind=kind, mode=mode)
        return transform.untransform(utils.normalized_sobol_sampler(n, d=self._len_subset_dofs(kind=kind, mode=mode)))

    def initialize(
        self,
        acq_func=None,
        n_init=4,
        data=None,
        hypers=None,
    ):
        """
        An initialization plan for the self.
        This must be run before the agent can learn.
        It should be passed to a Bluesky RunEngine.
        """

        # experiment-specific stuff
        if self.initialization is not None:
            yield from self.initialization()

        if hypers is not None:
            self.a_priori_hypers = self.load_hypers(hypers)

        if data is not None:
            if type(data) == str:
                self.tell(new_table=pd.read_hdf(data, key="table"))
            else:
                self.tell(new_table=data)

        # now let's get bayesian
        elif acq_func in ["qr"]:
            yield from self.learn("qr", n_iter=1, n_per_iter=n_init, route=True)

        else:
            raise Exception(
                """Could not initialize model! Either load a table, or specify an acq_func from:
['qr']."""
            )

        self._initialized = True

    def tell(self, new_table=None, append=True, train=True, **kwargs):
        """
        Inform the agent about new inputs and targets for the model.
        """

        new_table = pd.DataFrame() if new_table is None else new_table
        self.table = pd.concat([self.table, new_table]) if append else new_table
        self.table.index = np.arange(len(self.table))

        skew_dims = [tuple(np.arange(self._len_subset_dofs(mode="on")))]

        if self._initialized:
            cached_hypers = self.hypers

        inputs = self.inputs.loc[:, self._subset_dof_names(mode="on")].values

        for i, task in enumerate(self.tasks):
            self.table.loc[:, f"{task['key']}_fitness"] = targets = self._get_task_fitness(i)
            train_index = ~np.isnan(targets)

            if not train_index.sum() >= 2:
                raise ValueError("There must be at least two valid data points per task!")

            train_inputs = torch.tensor(inputs[train_index]).double()
            train_targets = torch.tensor(targets[train_index]).double().unsqueeze(-1)  # .unsqueeze(0)

            likelihood = gpytorch.likelihoods.GaussianLikelihood(
                noise_constraint=gpytorch.constraints.Interval(
                    torch.tensor(1e-6).square(),
                    torch.tensor(1e0).square(),
                ),
            ).double()

            outcome_transform = botorch.models.transforms.outcome.Standardize(m=1)  # , batch_shape=torch.Size((1,)))

            task["model"] = models.LatentGP(
                train_inputs=train_inputs,
                train_targets=train_targets,
                likelihood=likelihood,
                skew_dims=skew_dims,
                input_transform=self._subset_input_transform(mode="on"),
                outcome_transform=outcome_transform,
            ).double()

        dirichlet_likelihood = gpytorch.likelihoods.DirichletClassificationLikelihood(
            self.all_tasks_valid.long(), learn_additional_noise=True
        ).double()

        self.classifier = models.LatentDirichletClassifier(
            train_inputs=torch.tensor(inputs).double(),
            train_targets=dirichlet_likelihood.transformed_targets.transpose(-1, -2).double(),
            skew_dims=skew_dims,
            likelihood=dirichlet_likelihood,
            input_transform=self._subset_input_transform(mode="on"),
        ).double()

        if self.a_priori_hypers is not None:
            self._set_hypers(self.a_priori_hypers)
        elif not train:
            self._set_hypers(cached_hypers)
        else:
            try:
                self.train_models()
            except botorch.exceptions.errors.ModelFittingError:
                if self._initialized:
                    self._set_hypers(cached_hypers)
                else:
                    raise RuntimeError("Could not fit model on initialization!")

        self.constraint = GenericDeterministicModel(f=lambda x: self.classifier.probabilities(x)[..., -1].squeeze(-1))

    @property
    def model(self):
        """
        A model encompassing all the tasks. A single GP in the single-task case, or a model list.
        """
        return ModelListGP(*[task["model"] for task in self.tasks]) if self.num_tasks > 1 else self.tasks[0]["model"]

    def _get_task_fitness(self, task_index):
        """
        Returns the fitness for a task given the task index.
        """
        task = self.tasks[task_index]

        targets = self.table.loc[:, task["key"]].values.copy()

        # check that task values are inside acceptable values
        valid = (targets > task["limits"][0]) & (targets < task["limits"][1])
        targets = np.where(valid, targets, np.nan)

        # transform if needed
        if "transform" in task.keys():
            if task["transform"] == "log":
                targets = np.where(targets > 0, np.log(targets), np.nan)

        if task["kind"] == "minimize":
            targets *= -1

        return targets

    @property
    def fitnesses(self):
        """
        Returns a (num_tasks x n_obs) array of fitnesses
        """
        return torch.cat([torch.tensor(self._get_task_fitness(i))[..., None] for i in range(self.num_tasks)], dim=1)

    @property
    def scalarized_fitness(self):
        return (self.fitnesses * self.task_weights).sum(axis=-1)

    @property
    def best_scalarized_fitness(self):
        f = self.scalarized_fitness
        return np.where(np.isnan(f), -np.inf, f).max()

    @property
    def all_tasks_valid(self):
        return ~torch.isnan(self.scalarized_fitness)

    @property
    def target_names(self):
        return [f'{task["key"]}_fitness' for task in self.tasks]

    @property
    def test_inputs_grid(self):
        n_side = int(MAX_TEST_INPUTS ** (1 / self._len_subset_dofs(kind="active", mode="on")))
        return torch.tensor(
            np.r_[
                np.meshgrid(
                    *[
                        np.linspace(*dof["limits"], n_side)
                        if dof["kind"] == "active"
                        else dof["device"].read()[dof["device"].name]["value"]
                        for dof in self._subset_dofs(mode="on")
                    ]
                )
            ]
        ).swapaxes(0, -1)

    @property
    def _acq_func_bounds(self):
        return torch.tensor(
            [
                dof["limits"] if dof["kind"] == "active" else tuple(2 * [dof["device"].read()[dof["device"].name]["value"]])
                for dof in self.dofs
                if dof["mode"] == "on"
            ]
        ).T

    @property
    def num_tasks(self):
        return len(self.tasks)

    @property
    def det_names(self):
        return [det.name for det in self.dets]

    @property
    def task_keys(self):
        return [task["key"] for task in self.tasks]

    @property
    def task_models(self):
        return [task["model"] for task in self.tasks]

    @property
    def task_weights(self):
        return torch.tensor([task["weight"] for task in self.tasks], dtype=torch.float64)

    @property
    def task_signs(self):
        return torch.tensor([(1 if task["kind"] == "maximize" else -1) for task in self.tasks], dtype=torch.long)

    def _dof_kind_mask(self, kind=None):
        return [dof["kind"] == kind if kind is not None else True for dof in self.dofs]

    def _dof_mode_mask(self, mode=None):
        return [dof["mode"] == mode if mode is not None else True for dof in self.dofs]

    def _dof_mask(self, kind=None, mode=None):
        return [(k and m) for k, m in zip(self._dof_kind_mask(kind), self._dof_mode_mask(mode))]

    def _subset_dofs(self, kind=None, mode=None):
        return [dof for dof, m in zip(self.dofs, self._dof_mask(kind, mode)) if m]

    def _len_subset_dofs(self, kind=None, mode=None):
        return len(self._subset_dofs(kind, mode))

    def _subset_devices(self, kind=None, mode=None):
        return [dof["device"] for dof in self._subset_dofs(kind, mode)]

    def _read_subset_devices(self, kind=None, mode=None):
        return [device.read()[device.name]["value"] for device in self._subset_devices(kind, mode)]

    def _subset_dof_names(self, kind=None, mode=None):
        return [device.name for device in self._subset_devices(kind, mode)]

    def _subset_dof_limits(self, kind=None, mode=None):
        dofs_subset = self._subset_dofs(kind, mode)
        if len(dofs_subset) > 0:
            return torch.tensor([dof["limits"] for dof in dofs_subset], dtype=torch.float64).T
        return torch.empty((2, 0))

    def test_inputs(self, n=MAX_TEST_INPUTS):
        return utils.sobol_sampler(self._acq_func_bounds, n=n)

    def _subset_input_transform(self, kind=None, mode=None):
        limits = self._subset_dof_limits(kind, mode)
        offset = limits.min(dim=0).values
        coefficient = limits.max(dim=0).values - offset
        return botorch.models.transforms.input.AffineInputTransform(
            d=limits.shape[-1], coefficient=coefficient, offset=offset
        )

    def save_data(self, filepath="./self_data.h5"):
        """
        Save the sampled inputs and targets of the agent to a file, which can be used
        to initialize a future self.
        """

        self.table.to_hdf(filepath, key="table")

    def forget(self, index):
        self.tell(new_table=self.table.drop(index=index), append=False, train=False)

    def sampler(self, n):
        """
        Returns $n$ quasi-randomly sampled points on the [0,1] ^ n_active_dof hypercube using Sobol sampling.
        """
        min_power_of_two = 2 ** int(np.ceil(np.log(n) / np.log(2)))
        subset = np.random.choice(min_power_of_two, size=n, replace=False)
        return sp.stats.qmc.Sobol(d=self._len_subset_dofs(kind="active", mode="on"), scramble=True).random(
            n=min_power_of_two
        )[subset]

    def _set_hypers(self, hypers):
        for task in self.tasks:
            task["model"].load_state_dict(hypers[task["key"]])
        self.classifier.load_state_dict(hypers["classifier"])

    @property
    def hypers(self):
        hypers = {"classifier": {}}
        for key, value in self.classifier.state_dict().items():
            hypers["classifier"][key] = value
        for task in self.tasks:
            hypers[task["key"]] = {}
            for key, value in task["model"].state_dict().items():
                hypers[task["key"]][key] = value

        return hypers

    def save_hypers(self, filepath):
        hypers = self.hypers
        with h5py.File(filepath, "w") as f:
            for model_key in hypers.keys():
                f.create_group(model_key)
                for param_key, param_value in hypers[model_key].items():
                    f[model_key].create_dataset(param_key, data=param_value)

    @staticmethod
    def load_hypers(filepath):
        hypers = {}
        with h5py.File(filepath, "r") as f:
            for model_key in f.keys():
                hypers[model_key] = OrderedDict()
                for param_key, param_value in f[model_key].items():
                    hypers[model_key][param_key] = torch.tensor(np.atleast_1d(param_value[()]))
        return hypers

    def train_models(self, **kwargs):
        t0 = ttime.monotonic()
        for task in self.tasks:
            model = task["model"]
            botorch.fit.fit_gpytorch_mll(gpytorch.mlls.ExactMarginalLogLikelihood(model.likelihood, model), **kwargs)
        botorch.fit.fit_gpytorch_mll(
            gpytorch.mlls.ExactMarginalLogLikelihood(self.classifier.likelihood, self.classifier), **kwargs
        )
        if self.verbose:
            print(f"trained models in {ttime.monotonic() - t0:.02f} seconds")

    @property
    def acq_func_info(self):
        entries = []
        for k, d in self.acq_func_config.items():
            ret = ""
            ret += f'{d["pretty_name"].upper()} (identifiers: {d["identifiers"]})\n'
            ret += f'-> {d["description"]}'
            entries.append(ret)

        print("\n\n".join(entries))

    def get_acquisition_function(self, acq_func_identifier="ei", return_metadata=False, **acq_func_kwargs):
        """
        Generates an acquisition function from a supplied identifier.
        """

        if not self._initialized:
            raise RuntimeError(
                f'Can\'t construct acquisition function "{acq_func_identifier}" (the agent is not initialized!)'
            )

        acq_func_name = None
        for _acq_func_name in ACQ_FUNC_CONFIG.keys():
            if acq_func_identifier.lower() in ACQ_FUNC_CONFIG[_acq_func_name]["identifiers"]:
                acq_func_name = _acq_func_name

        if acq_func_name is None:
            raise ValueError(f'Unrecognized acquisition function "{acq_func_identifier}".')

        if ACQ_FUNC_CONFIG[acq_func_name]["multitask_only"] and (self.num_tasks == 1):
            raise ValueError(f'Acquisition function "{acq_func_name}" is only for multi-task optimization problems!')

        if acq_func_name == "expected_improvement":
            acq_func = acquisition.ConstrainedLogExpectedImprovement(
                constraint=self.constraint,
                model=self.model,
                best_f=self.best_scalarized_fitness,
                posterior_transform=ScalarizedPosteriorTransform(weights=self.task_weights, offset=0),
            )
            acq_func_meta = {"name": acq_func_name, "args": {}}

        elif acq_func_name == "probability_of_improvement":
            acq_func = acquisition.ConstrainedLogProbabilityOfImprovement(
                constraint=self.constraint,
                model=self.model,
                best_f=self.best_scalarized_fitness,
                posterior_transform=ScalarizedPosteriorTransform(weights=self.task_weights, offset=0),
            )
            acq_func_meta = {"name": acq_func_name, "args": {}}

        elif acq_func_name == "lower_bound_max_value_entropy":
            acq_func = acquisition.qConstrainedLowerBoundMaxValueEntropy(
                constraint=self.constraint,
                model=self.model,
                candidate_set=self.test_inputs(n=1024).squeeze(1),
            )
            acq_func_meta = {"name": acq_func_name, "args": {}}

        elif acq_func_name == "noisy_expected_hypervolume_improvement":
            acq_func = acquisition.qConstrainedNoisyExpectedHypervolumeImprovement(
                constraint=self.constraint,
                model=self.model,
                ref_point=self.train_targets.min(dim=0).values,
                X_baseline=self.train_inputs,
                prune_baseline=True,
            )
            acq_func_meta = {"name": acq_func_name, "args": {}}

        elif acq_func_name == "upper_confidence_bound":
            config = ACQ_FUNC_CONFIG["upper_confidence_bound"]
            beta = acq_func_kwargs.get("beta", config["default_args"]["beta"])

            acq_func = acquisition.ConstrainedUpperConfidenceBound(
                constraint=self.constraint,
                model=self.model,
                beta=beta,
                posterior_transform=ScalarizedPosteriorTransform(weights=self.task_weights, offset=0),
            )
            acq_func_meta = {"name": acq_func_name, "args": {"beta": beta}}

        elif acq_func_name == "expected_mean":
            acq_func = self.get_acquisition_function(acq_func_identifier="ucb", beta=0, return_metadata=False)
            acq_func_meta = {"name": acq_func_name, "args": {}}

        return (acq_func, acq_func_meta) if return_metadata else acq_func

    def ask(self, acq_func_identifier="ei", n=1, route=True, return_metadata=False):
        if acq_func_identifier.lower() == "qr":
            active_X = self._subset_inputs_sampler(n=n, kind="active", mode="on").squeeze(1).numpy()
            acq_func_meta = {"name": "quasi-random", "args": {}}

        elif n == 1:
            active_X, acq_func_meta = self.ask_single(acq_func_identifier, return_metadata=True)

        elif n > 1:
            active_x_list = []
            for i in range(n):
                active_x, acq_func_meta = self.ask_single(acq_func_identifier, return_metadata=True)
                active_x_list.append(active_x)

                if i < (n - 1):
                    x = np.c_[active_x, acq_func_meta["passive_values"]]
                    task_samples = [task["model"].posterior(torch.tensor(x)).sample().item() for task in self.tasks]
                    fantasy_table = pd.DataFrame(
                        np.c_[active_x, acq_func_meta["passive_values"], np.atleast_2d(task_samples)],
                        columns=[
                            *self._subset_dof_names(kind="active", mode="on"),
                            *self._subset_dof_names(kind="passive", mode="on"),
                            *self.task_keys,
                        ],
                    )
                    self.tell(fantasy_table, train=False)

            active_X = np.concatenate(active_x_list, axis=0)
            self.forget(self.table.index[-(n - 1) :])

        if route:
            active_X = active_X[utils.route(self._read_subset_devices(kind="active", mode="on"), active_X)]

        return (active_X, acq_func_meta) if return_metadata else active_X

    def ask_single(
        self,
        acq_func_identifier="ei",
        return_metadata=False,
    ):
        """
        The next $n$ points to sample, recommended by the self. Returns
        """

        t0 = ttime.monotonic()

        acq_func, acq_func_meta = self.get_acquisition_function(
            acq_func_identifier=acq_func_identifier, return_metadata=True
        )

        BATCH_SIZE = 1
        NUM_RESTARTS = 8
        RAW_SAMPLES = 256

        candidates, _ = botorch.optim.optimize_acqf(
            acq_function=acq_func,
            bounds=self._acq_func_bounds,
            q=BATCH_SIZE,
            num_restarts=NUM_RESTARTS,
            raw_samples=RAW_SAMPLES,  # used for intialization heuristic
        )

        x = candidates.numpy().astype(float)

        active_x = x[..., [dof["kind"] == "active" for dof in self._subset_dofs(mode="on")]]
        passive_x = x[..., [dof["kind"] != "active" for dof in self._subset_dofs(mode="on")]]

        acq_func_meta["passive_values"] = passive_x

        if self.verbose:
            print(f"found point {x} in {ttime.monotonic() - t0:.02f} seconds")

        return (active_x, acq_func_meta) if return_metadata else active_x

    def acquire(self, active_inputs):
        """
        Acquire and digest according to the self's acquisition and digestion plans.

        This should yield a table of sampled tasks with the same length as the sampled inputs.
        """
        try:
            active_devices = self._subset_devices(kind="active", mode="on")
            passive_devices = [*self._subset_devices(kind="passive"), *self._subset_devices(kind="active", mode="off")]

            uid = yield from self.acquisition_plan(
<<<<<<< HEAD
                active_devices, active_inputs.astype(float), [*self.dets, *passive_devices],
=======
                active_devices,
                active_inputs.astype(float),
                [*self.dets, *passive_devices],
                delay=self.trigger_delay,
>>>>>>> bdadca12
            )

            products = self.digestion(self.db, uid)

            # compute the fitness for each task
            # for index, entry in products.iterrows():
            #     for task in self.tasks:
            #         products.loc[index, task["key"]] = getattr(entry, task["key"])

        except Exception as error:
            if not self.allow_acquisition_errors:
                raise error
            logging.warning(f"Error in acquisition/digestion: {repr(error)}")
            products = pd.DataFrame(active_inputs, columns=self._subset_dof_names(kind="active", mode="on"))
            for task in self.tasks:
                products.loc[:, task["key"]] = np.nan

        if not len(active_inputs) == len(products):
            raise ValueError("The table returned by the digestion must be the same length as the sampled inputs!")

        return products

    def learn(
        self,
        acq_func_identifier,
        n_iter=1,
        n_per_iter=1,
        reuse_hypers=True,
        upsample=1,
        verbose=True,
        plots=[],
        **kwargs,
    ):
        """
        This iterates the learning algorithm, looping over ask -> acquire -> tell.
        It should be passed to a Bluesky RunEngine.
        """

        for iteration in range(n_iter):
            x, acq_func_meta = self.ask(
                n=n_per_iter, acq_func_identifier=acq_func_identifier, return_metadata=True, **kwargs
            )

            new_table = yield from self.acquire(x)

            new_table.loc[:, "acq_func"] = acq_func_meta["name"]

            self.tell(new_table=new_table, reuse_hypers=reuse_hypers)

            for plot in self.plots:
                if plot.live:
                    plot.update()

    @property
    def inputs(self):
        return self.table.loc[:, self._subset_dof_names(mode="on")].astype(float)

    @property
    def best_inputs(self):
        return self.inputs.values[np.nanargmax(self.scalarized_fitness)]

    def go_to(self, inputs):
        args = []
        for device, value in zip(self._subset_devices(kind="active"), np.atleast_1d(inputs).T):
            args.append(device)
            args.append(value)
        yield from bps.mv(*args)

    def go_to_best(self):
        yield from self.go_to(self.best_inputs)




    def plot_tasks(self, live=False, **kwargs):

        if self._len_subset_dofs(kind="active", mode="on") == 1:
            self.tasks_plot = plots.TasksPlotOneDOF(self, live=live)
        else:
            self.tasks_plot = plots.TasksPlotManyDOFs(self, live=live)


    # def _update_task_plots_many_dofs(self, axes=[0, 1]):

    #     gridded = self._len_subset_dofs(kind="active", mode="on") == 2

    #     for itask, task in enumerate(self.tasks):

    #         task_plots = self.plots["tasks"][task["name"]]

    #         sampled_fitness = np.where(self.all_tasks_valid, self.table.loc[:, f'{task["key"]}_fitness'].values, np.nan)
    #         task_vmin, task_vmax = np.nanpercentile(sampled_fitness, q=[1, 99])
    #         task_norm = mpl.colors.Normalize(task_vmin, task_vmax)
    #         task_plots["sampled"].set_norm(task_norm)
    #         task_plots["sampled"].set_norm(task_norm)

    #         task_plots["sampled"].set_offsets(self.inputs.values[:, axes])
    #         task_plots["sampled"].set_array(sampled_fitness)

    #         x = self.test_inputs_grid.squeeze() if gridded else self.test_inputs(n=MAX_TEST_INPUTS)
    #         task_posterior = task["model"].posterior(x)
    #         task_mean = task_posterior.mean
    #         task_sigma = task_posterior.variance.sqrt()

    #         if gridded:
    #             if not x.ndim == 3:
    #                 raise ValueError()
    #             task_plots["pred_mean"].set_array(task_mean[..., 0].detach().numpy())
    #             task_plots["pred_sigma"].set_array(task_sigma[..., 0].detach().numpy())

    #         else:
    #             task_plots["pred_mean"].set_offsets(x.detach().numpy()[..., axes])
    #             task_plots["pred_mean"].set_array(task_mean[..., 0].detach().numpy())
    #             task_plots["pred_sigma"].set_offsets(x.detach().numpy()[..., axes])
    #             task_plots["pred_sigma"].set_array(task_sigma[..., 0].detach().numpy())

    #     for ax in self.task_axes.ravel():
    #         ax.set_xlim(*self._subset_dofs(kind="active", mode="on")[axes[0]]["limits"])
    #         ax.set_ylim(*self._subset_dofs(kind="active", mode="on")[axes[1]]["limits"])


    # def _plot_tasks_one_dof(self, size=16, lw=1e0):
    #     self.task_fig, self.task_axes = plt.subplots(
    #         self.num_tasks,
    #         1,
    #         figsize=(6, 4 * self.num_tasks),
    #         sharex=True,
    #         constrained_layout=True,
    #     )

    #     self.task_axes = np.atleast_1d(self.task_axes)

    #     for itask, task in enumerate(self.tasks):

    #         task_plots = self.plots["tasks"][task["name"]] = {}

    #         color = DEFAULT_COLOR_LIST[itask]

    #         self.task_axes[itask].set_ylabel(task["key"])

    #         x = self.test_inputs_grid
    #         task_posterior = task["model"].posterior(x)
    #         task_mean = task_posterior.mean.detach().numpy()
    #         task_sigma = task_posterior.variance.sqrt().detach().numpy()

    #         task_plots["sampled"] = self.task_axes[itask].scatter([], [], s=size, color=color)

    #         on_dofs_are_active_mask = [dof["kind"] == "active" for dof in self._subset_dofs(mode="on")]

    #         for z in [0, 1, 2]:
    #             self.task_axes[itask].fill_between(
    #                 x[..., on_dofs_are_active_mask].squeeze(),
    #                 (task_mean - z * task_sigma).squeeze(),
    #                 (task_mean + z * task_sigma).squeeze(),
    #                 lw=lw,
    #                 color=color,
    #                 alpha=0.5**z,
    #             )

    #         self.task_axes[itask].set_xlim(self._subset_dofs(kind="active", mode="on")[0]["limits"])

    # def _plot_tasks_many_dofs(self, axes=[0, 1], shading="nearest", cmap=DEFAULT_COLORMAP, gridded=None, size=16):
    #     if gridded is None:
    #         gridded = self._len_subset_dofs(kind="active", mode="on") == 2

    #     self.task_fig, self.task_axes = plt.subplots(
    #         self.num_tasks,
    #         3,
    #         figsize=(10, 4 * self.num_tasks),
    #         sharex=True,
    #         sharey=True,
    #         constrained_layout=True,
    #     )

    #     self.task_axes = np.atleast_2d(self.task_axes)
    #     # self.task_fig.suptitle(f"(x,y)=({self.dofs[axes[0]].name},{self.dofs[axes[1]].name})")

    #     for itask, task in enumerate(self.tasks):

    #         task_plots = self.plots["tasks"][task["name"]] = {}

    #         # sampled_fitness = np.where(self.all_tasks_valid, self.table.loc[:, f'{task["key"]}_fitness'].values, np.nan)
    #         # task_vmin, task_vmax = np.nanpercentile(sampled_fitness, q=[1, 99])
    #         # task_norm = mpl.colors.Normalize()

    #         self.task_axes[itask, 0].set_ylabel(f'{task["key"]}_fitness')

    #         self.task_axes[itask, 0].set_title("samples")
    #         self.task_axes[itask, 1].set_title("posterior mean")
    #         self.task_axes[itask, 2].set_title("posterior std. dev.")

    #         task_plots["sampled"] = self.task_axes[itask, 0].scatter([], [], s=size, cmap=cmap)

    #         x = self.test_inputs_grid.squeeze() if gridded else self.test_inputs(n=MAX_TEST_INPUTS)

    #         if gridded:
    #             if not x.ndim == 3:
    #                 raise ValueError()
    #             task_plots["pred_mean"] = self.task_axes[itask, 1].imshow([[0]], cmap=cmap)
    #             task_plots["pred_sigma"] = self.task_axes[itask, 2].imshow([[0]], cmap=cmap)

    #         else:
    #             task_plots["pred_mean"] = self.task_axes[itask, 1].scatter([], [], s=size, cmap=cmap)
    #             task_plots["pred_sigma"] = self.task_axes[itask, 2].scatter([], [], s=size, cmap=cmap)

    #         task_plots["colorbar_mean"] = self.task_fig.colorbar(task_plots["sampled"], ax=self.task_axes[itask, :2], location="bottom", aspect=32, shrink=0.8)
    #         task_plots["colorbar_sigma"] = self.task_fig.colorbar(task_plots["pred_sigma"], ax=self.task_axes[itask, 2], location="bottom", aspect=32, shrink=0.8)

    # def plot_acquisition(self, acq_funcs=["ei"], **kwargs):
    #     if self._len_subset_dofs(kind="active", mode="on") == 1:
    #         self._plot_acq_one_dof(acq_funcs=acq_funcs, **kwargs)

    #     else:
    #         self._plot_acq_many_dofs(acq_funcs=acq_funcs, **kwargs)

    # def _plot_acq_one_dof(self, acq_funcs, lw=1e0, **kwargs):
    #     self.acq_fig, self.acq_axes = plt.subplots(
    #         1,
    #         len(acq_funcs),
    #         figsize=(4 * len(acq_funcs), 4),
    #         sharex=True,
    #         constrained_layout=True,
    #     )

    #     self.acq_axes = np.atleast_1d(self.acq_axes)

    #     for iacq_func, acq_func_identifier in enumerate(acq_funcs):
    #         color = DEFAULT_COLOR_LIST[iacq_func]

    #         acq_func, acq_func_meta = self.get_acquisition_function(acq_func_identifier, return_metadata=True)

    #         x = self.test_inputs_grid
    #         *input_shape, input_dim = x.shape
    #         obj = acq_func.forward(x.reshape(-1, 1, input_dim)).reshape(input_shape)

    #         if acq_func_identifier in ["ei", "pi"]:
    #             obj = obj.exp()

    #         self.acq_axes[iacq_func].set_title(acq_func_meta["name"])

    #         on_dofs_are_active_mask = [dof["kind"] == "active" for dof in self._subset_dofs(mode="on")]
    #         self.acq_axes[iacq_func].plot(
    #             x[..., on_dofs_are_active_mask].squeeze(), obj.detach().numpy(), lw=lw, color=color
    #         )

    #         self.acq_axes[iacq_func].set_xlim(self._subset_dofs(kind="active", mode="on")[0]["limits"])

    # def _plot_acq_many_dofs(
    #     self, acq_funcs, axes=[0, 1], shading="nearest", cmap=DEFAULT_COLORMAP, gridded=None, size=16, **kwargs
    # ):
    #     self.acq_fig, self.acq_axes = plt.subplots(
    #         1,
    #         len(acq_funcs),
    #         figsize=(4 * len(acq_funcs), 4),
    #         sharex=True,
    #         sharey=True,
    #         constrained_layout=True,
    #     )

    #     if gridded is None:
    #         gridded = self._len_subset_dofs(kind="active", mode="on") == 2

    #     self.acq_axes = np.atleast_1d(self.acq_axes)
    #     # self.acq_fig.suptitle(f"(x,y)=({self.dofs[axes[0]].name},{self.dofs[axes[1]].name})")

    #     x = self.test_inputs_grid.squeeze() if gridded else self.test_inputs(n=MAX_TEST_INPUTS)
    #     *input_shape, input_dim = x.shape

    #     for iacq_func, acq_func_identifier in enumerate(acq_funcs):
    #         acq_func, acq_func_meta = self.get_acquisition_function(acq_func_identifier, return_metadata=True)

    #         obj = acq_func.forward(x.reshape(-1, 1, input_dim)).reshape(input_shape)
    #         if acq_func_identifier in ["ei", "pi"]:
    #             obj = obj.exp()

    #         if gridded:
    #             self.acq_axes[iacq_func].set_title(acq_func_meta["name"])
    #             obj_ax = self.acq_axes[iacq_func].pcolormesh(
    #                 x[..., 0],
    #                 x[..., 1],
    #                 obj.detach().numpy(),
    #                 shading=shading,
    #                 cmap=cmap,
    #             )

    #             self.acq_fig.colorbar(obj_ax, ax=self.acq_axes[iacq_func], location="bottom", aspect=32, shrink=0.8)

    #         else:
    #             self.acq_axes[iacq_func].set_title(acq_func_meta["name"])
    #             obj_ax = self.acq_axes[iacq_func].scatter(
    #                 x.detach().numpy()[..., axes[0]],
    #                 x.detach().numpy()[..., axes[1]],
    #                 c=obj.detach().numpy(),
    #             )

    #             self.acq_fig.colorbar(obj_ax, ax=self.acq_axes[iacq_func], location="bottom", aspect=32, shrink=0.8)

    #     for ax in self.acq_axes.ravel():
    #         ax.set_xlim(*self._subset_dofs(kind="active", mode="on")[axes[0]]["limits"])
    #         ax.set_ylim(*self._subset_dofs(kind="active", mode="on")[axes[1]]["limits"])

    # def plot_validity(self, **kwargs):
    #     if self._len_subset_dofs(kind="active", mode="on") == 1:
    #         self._plot_valid_one_dof(**kwargs)

    #     else:
    #         self._plot_valid_many_dofs(**kwargs)

    # def _plot_valid_one_dof(self, size=16, lw=1e0):
    #     self.valid_fig, self.valid_ax = plt.subplots(1, 1, figsize=(4, 4), sharex=True, constrained_layout=True)

    #     x = self.test_inputs_grid
    #     *input_shape, input_dim = x.shape
    #     constraint = self.classifier.probabilities(x.reshape(-1, 1, input_dim))[..., -1].reshape(input_shape)

    #     self.valid_ax.scatter(self.inputs.values, self.all_tasks_valid, s=size)

    #     on_dofs_are_active_mask = [dof["kind"] == "active" for dof in self._subset_dofs(mode="on")]

    #     self.valid_ax.plot(x[..., on_dofs_are_active_mask].squeeze(), constraint.detach().numpy(), lw=lw)

    #     self.valid_ax.set_xlim(*self._subset_dofs(kind="active", mode="on")[0]["limits"])

    # def _plot_valid_many_dofs(self, axes=[0, 1], shading="nearest", cmap=DEFAULT_COLORMAP, size=16, gridded=None):
    #     self.valid_fig, self.valid_axes = plt.subplots(
    #         1, 2, figsize=(8, 4), sharex=True, sharey=True, constrained_layout=True
    #     )

    #     if gridded is None:
    #         gridded = self._len_subset_dofs(kind="active", mode="on") == 2

    #     data_ax = self.valid_axes[0].scatter(
    #         *self.inputs.values.T[:2],
    #         c=self.all_tasks_valid,
    #         s=size,
    #         vmin=0,
    #         vmax=1,
    #         cmap=cmap,
    #     )

    #     x = self.test_inputs_grid.squeeze() if gridded else self.test_inputs(n=MAX_TEST_INPUTS)
    #     *input_shape, input_dim = x.shape
    #     constraint = self.classifier.probabilities(x.reshape(-1, 1, input_dim))[..., -1].reshape(input_shape)

    #     if gridded:
    #         self.valid_axes[1].pcolormesh(
    #             x[..., 0],
    #             x[..., 1],
    #             constraint.detach().numpy(),
    #             shading=shading,
    #             cmap=cmap,
    #             vmin=0,
    #             vmax=1,
    #         )

    #         # self.acq_fig.colorbar(obj_ax, ax=self.valid_axes[iacq_func], location="bottom", aspect=32, shrink=0.8)

    #     else:
    #         # self.valid_axes.set_title(acq_func_meta["name"])
    #         self.valid_axes[1].scatter(
    #             x.detach().numpy()[..., axes[0]],
    #             x.detach().numpy()[..., axes[1]],
    #             c=constraint.detach().numpy(),
    #         )

    #     self.plot.update(self)

    #     self.valid_fig.colorbar(data_ax, ax=self.valid_axes[:2], location="bottom", aspect=32, shrink=0.8)

    #     for ax in self.valid_axes.ravel():
    #         ax.set_xlim(*self._subset_dofs(kind="active", mode="on")[axes[0]]["limits"])
    #         ax.set_ylim(*self._subset_dofs(kind="active", mode="on")[axes[1]]["limits"])

    # def inspect_beam(self, index, border=None):
    #     im = self.images[index]

    #     x_min, x_max, y_min, y_max, width_x, width_y = self.table.loc[
    #         index, ["x_min", "x_max", "y_min", "y_max", "width_x", "width_y"]
    #     ]

    #     bbx = np.array([x_min, x_max])[[0, 0, 1, 1, 0]]
    #     bby = np.array([y_min, y_max])[[0, 1, 1, 0, 0]]

    #     plt.figure()
    #     plt.imshow(im, cmap="gray_r")
    #     plt.plot(bbx, bby, lw=4e0, c="r")

    #     if border is not None:
    #         plt.xlim(x_min - border * width_x, x_min + border * width_x)
    #         plt.ylim(y_min - border * width_y, y_min + border * width_y)

    # def plot_history(self, x_key="index", show_all_tasks=False):
    #     x = getattr(self.table, x_key).values

    #     num_task_plots = 1
    #     if show_all_tasks:
    #         num_task_plots = self.num_tasks + 1

    #     self.num_tasks + 1 if self.num_tasks > 1 else 1

    #     hist_fig, hist_axes = plt.subplots(
    #         num_task_plots, 1, figsize=(6, 4 * num_task_plots), sharex=True, constrained_layout=True, dpi=200
    #     )
    #     hist_axes = np.atleast_1d(hist_axes)

    #     unique_strategies, acq_func_index, acq_func_inverse = np.unique(
    #         self.table.acq_func, return_index=True, return_inverse=True
    #     )

    #     sample_colors = np.array(DEFAULT_COLOR_LIST)[acq_func_inverse]

    #     if show_all_tasks:
    #         for itask, task in enumerate(self.tasks):
    #             y = self.table.loc[:, f'{task["key"]}_fitness'].values
    #             hist_axes[itask].scatter(x, y, c=sample_colors)
    #             hist_axes[itask].plot(x, y, lw=5e-1, c="k")
    #             hist_axes[itask].set_ylabel(task["key"])

    #     y = self.scalarized_fitness

    #     cummax_y = np.array([np.nanmax(y[: i + 1]) for i in range(len(y))])

    #     hist_axes[-1].scatter(x, y, c=sample_colors)
    #     hist_axes[-1].plot(x, y, lw=5e-1, c="k")

    #     hist_axes[-1].plot(x, cummax_y, lw=5e-1, c="k", ls=":")

    #     hist_axes[-1].set_ylabel("total_fitness")
    #     hist_axes[-1].set_xlabel(x_key)

    #     handles = []
    #     for i_acq_func, acq_func in enumerate(unique_strategies):
    #         #        i_acq_func = np.argsort(acq_func_index)[i_handle]
    #         handles.append(Patch(color=DEFAULT_COLOR_LIST[i_acq_func], label=acq_func))
    #     legend = hist_axes[0].legend(handles=handles, fontsize=8)
    #     legend.set_title("acquisition function")

    # # plot_history(self, x_key="time")

    # # plt.savefig("bo-history.pdf", dpi=256)<|MERGE_RESOLUTION|>--- conflicted
+++ resolved
@@ -661,14 +661,10 @@
             passive_devices = [*self._subset_devices(kind="passive"), *self._subset_devices(kind="active", mode="off")]
 
             uid = yield from self.acquisition_plan(
-<<<<<<< HEAD
-                active_devices, active_inputs.astype(float), [*self.dets, *passive_devices],
-=======
                 active_devices,
                 active_inputs.astype(float),
                 [*self.dets, *passive_devices],
                 delay=self.trigger_delay,
->>>>>>> bdadca12
             )
 
             products = self.digestion(self.db, uid)
@@ -740,16 +736,11 @@
     def go_to_best(self):
         yield from self.go_to(self.best_inputs)
 
-
-
-
     def plot_tasks(self, live=False, **kwargs):
-
         if self._len_subset_dofs(kind="active", mode="on") == 1:
             self.tasks_plot = plots.TasksPlotOneDOF(self, live=live)
         else:
             self.tasks_plot = plots.TasksPlotManyDOFs(self, live=live)
-
 
     # def _update_task_plots_many_dofs(self, axes=[0, 1]):
 
@@ -788,7 +779,6 @@
     #     for ax in self.task_axes.ravel():
     #         ax.set_xlim(*self._subset_dofs(kind="active", mode="on")[axes[0]]["limits"])
     #         ax.set_ylim(*self._subset_dofs(kind="active", mode="on")[axes[1]]["limits"])
-
 
     # def _plot_tasks_one_dof(self, size=16, lw=1e0):
     #     self.task_fig, self.task_axes = plt.subplots(
