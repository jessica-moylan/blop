--- conflicted
+++ resolved
@@ -15,7 +15,6 @@
 requires-python = ">=3.9"
 
 dependencies = [
-<<<<<<< HEAD
   "area-detector-handlers",
   "bluesky",
   "bluesky-adaptive",
@@ -31,21 +30,6 @@
   "tables",
   "torch",
   "tiled",
-=======
-    "area-detector-handlers",
-    "bluesky",
-    "botorch",
-    "databroker",
-    "gpytorch",
-    "h5py",
-    "matplotlib",
-    "numpy",
-    "ophyd",
-    "ortools",
-    "scipy",
-    "tables",
-    "torch",
->>>>>>> fb2b081e
 ]
 
 classifiers = [
